--- conflicted
+++ resolved
@@ -798,7 +798,6 @@
     
     logger.info(f"Time taken for parallel_differential_expression: {time.time() - start_time:.2f}s")
     
-<<<<<<< HEAD
     # Get DE genes sorted by fold change
     de_genes_fc = vectorized_de(de_results, control_pert, sort_by='abs_fold_change')
     
@@ -806,15 +805,6 @@
     de_genes_pval = vectorized_de(de_results, control_pert, sort_by='p_value')
 
     de_genes_pval_fc = vectorized_sig_genes_fc_sort(de_results, control_pert, pvalue_threshold=0.05)
-=======
-    # Get top DE genes sorted by fold change
-    de_genes_fc = vectorized_topk_de(de_results, control_pert, 200, sort_by='abs_log_fold_change')
-    
-    # Get top DE genes sorted by p-value
-    de_genes_pval = vectorized_topk_de(de_results, control_pert, 200, sort_by='p_value')
-
-    de_genes_pval_fc = vectorized_sig_genes_fc_sort(de_results, control_pert, k=None, pvalue_threshold=0.05)
->>>>>>> 35e40450
 
     de_genes_sig = vectorized_sig_genes_fc_sort(de_results, control_pert, pvalue_threshold=0.05)
     
@@ -1075,11 +1065,7 @@
     """Calculate the percent change between two means."""
     return (μ_tgt - μ_ref) / μ_ref
 
-<<<<<<< HEAD
 def vectorized_de(de_results, control_pert, sort_by='abs_fold_change'):
-=======
-def vectorized_topk_de(de_results, control_pert, k, sort_by='abs_log_fold_change'):
->>>>>>> 35e40450
     """
     Create a DataFrame with top k DE genes for each perturbation sorted by the specified metric.
     
